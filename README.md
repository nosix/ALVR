--- conflicted
+++ resolved
@@ -57,11 +57,7 @@
 
 ## Uninstall
 
-<<<<<<< HEAD
-Launch `ALVR launcher.exe`, go to `Installation` tab, press `Unregister ALVR driver` and `Remove firewall rules`. Close ALVR window and delete the ALVR folder.
-=======
-Launch `ALVR.exe`, go to `Installation` tab, press `Remove` next to the current ALVR installation path, then `Remove firewall rules`. Close ALVR window and delete the ALVR folder.
->>>>>>> fd1808cb
+Launch `ALVR launcher.exe`, go to `Installation` tab, press `Remove` next to the current ALVR installation path, then `Remove firewall rules`. Close ALVR window and delete the ALVR folder.
 
 If you have a version prior to v12.0 you need to launch `remove_firewall_rules.bat` and `driver_uninstall.bat` in the installation folder.
 
