--- conflicted
+++ resolved
@@ -1,26 +1,15 @@
 define({
     "root": {
-<<<<<<< HEAD
-        "registeredDrivers" : "Registered Drivers",
-        "noDrivers" : "No Drives registered",
-        "removeDriver" : "remove",
-        "driverUnregisterSuccessful" : "Driver successfully unregistred",
-        "driverUnregisterFailed" : "Unregistering driver failed",
-=======
         "registeredDrivers": "Registered Drivers",
         "noDrivers": "No Drives registered",
         "removeDriver": "remove",
         "driverUnregisterSuccessful": "Driver successfully unregistred",
         "driverUnregisterFailed": "Unregistering driver failed",
->>>>>>> fd1808cb
         "registerAlvrDriver": "Register ALVR driver",
         "registerAlvrDriverSuccess": "Driver successfully registered"
     },
     "it": true,
-<<<<<<< HEAD
-=======
     "es": true,
     "fr": true,
->>>>>>> fd1808cb
     "de-de": false
 });